import json
import os
import pickle
import sys
from contextlib import contextmanager
from tempfile import NamedTemporaryFile
from operator import attrgetter

from pipdeptree import (build_dist_index, construct_tree,
<<<<<<< HEAD
                        DistPackage, ReqPackage, filter_tree, render_tree,
                        reverse_tree, cyclic_deps, conflicting_deps)
=======
                        DistPackage, ReqPackage, render_tree,
                        reverse_tree, cyclic_deps, conflicting_deps,
                        get_parser, jsonify_tree, dump_graphviz,
                        print_graphviz)
>>>>>>> 3c3df7f8


def venv_fixture(pickle_file):
    """Loads required virtualenv pkg data from a pickle file

    :param pickle_file: path to a .pickle file
    :returns: a tuple of pkgs, pkg_index, req_map
    :rtype: tuple

    """
    with open(pickle_file, 'rb') as f:
        pkgs = pickle.load(f)
        dist_index = build_dist_index(pkgs)
        tree = construct_tree(dist_index)
        return pkgs, dist_index, tree


pkgs, dist_index, tree = venv_fixture('tests/virtualenvs/testenv.pickle')


def find_dist(key):
    return dist_index[key]


def find_req(key, parent_key):
    parent = [x for x in tree.keys() if x.key == parent_key][0]
    return [x for x in tree[parent] if x.key == key][0]


def test_build_dist_index():
    assert len(dist_index) == len(pkgs)
    assert all(isinstance(x, str) for x in dist_index.keys())
    assert all(isinstance(x, DistPackage) for x in dist_index.values())


def test_tree():
    assert len(tree) == len(pkgs)
    assert all((isinstance(k, DistPackage) and
                all(isinstance(v, ReqPackage) for v in vs))
               for k, vs in tree.items())


def test_reverse_tree():
    rtree = reverse_tree(tree)
    assert all(isinstance(k, ReqPackage) for k, vs in rtree.items())
    assert all(all(isinstance(v, DistPackage) for v in vs)
               for k, vs in rtree.items())
    assert all(all(v.req is not None for v in vs)
               for k, vs in rtree.items())


def test_DistPackage_render_as_root():
    alembic = find_dist('alembic')
    assert alembic.version == '0.6.2'
    assert alembic.project_name == 'alembic'
    assert alembic.render_as_root(frozen=False) == 'alembic==0.6.2'


def test_DistPackage_render_as_branch():
    sqlalchemy = find_req('sqlalchemy', 'alembic')
    alembic = find_dist('alembic').as_required_by(sqlalchemy)
    assert alembic.project_name == 'alembic'
    assert alembic.version == '0.6.2'
    assert sqlalchemy.project_name == 'SQLAlchemy'
    assert sqlalchemy.version_spec == '>=0.7.3'
    assert sqlalchemy.installed_version == '0.9.1'
    result_1 = alembic.render_as_branch(False)
    result_2 = alembic.render_as_branch(False)
    assert result_1 == result_2 == 'alembic==0.6.2 [requires: SQLAlchemy>=0.7.3]'


def test_ReqPackage_render_as_root():
    flask = find_req('flask', 'flask-script')
    assert flask.project_name == 'Flask'
    assert flask.installed_version == '0.10.1'
    assert flask.render_as_root(frozen=False) == 'Flask==0.10.1'


def test_ReqPackage_render_as_branch():
    mks1 = find_req('markupsafe', 'jinja2')
    assert mks1.project_name == 'markupsafe'
    assert mks1.installed_version == '0.18'
    assert mks1.version_spec is None
    assert mks1.render_as_branch(False) == 'markupsafe [required: Any, installed: 0.18]'
    assert mks1.render_as_branch(True) == 'MarkupSafe==0.18'
    mks2 = find_req('markupsafe', 'mako')
    assert mks2.project_name == 'MarkupSafe'
    assert mks2.installed_version == '0.18'
    assert mks2.version_spec == '>=0.9.2'
    assert mks2.render_as_branch(False) == 'MarkupSafe [required: >=0.9.2, installed: 0.18]'
    assert mks2.render_as_branch(True) == 'MarkupSafe==0.18'


def test_render_tree_only_top():
    tree_str = render_tree(filter_tree(tree, list_all=False))
    lines = set(tree_str.split('\n'))
    assert 'Flask-Script==0.6.6' in lines
    assert '  - SQLAlchemy [required: >=0.7.3, installed: 0.9.1]' in lines
    assert 'Lookupy==0.1' in lines
    assert 'itsdangerous==0.23' not in lines


def test_render_tree_list_all():
    tree_str = render_tree(filter_tree(tree, list_all=True))
    lines = set(tree_str.split('\n'))
    assert 'Flask-Script==0.6.6' in lines
    assert '  - SQLAlchemy [required: >=0.7.3, installed: 0.9.1]' in lines
    assert 'Lookupy==0.1' in lines
    assert 'itsdangerous==0.23' in lines


def test_render_tree_freeze():
    tree_str = render_tree(filter_tree(tree, list_all=False), frozen=True)
    lines = set()
    for line in tree_str.split('\n'):
        # Workaround for https://github.com/pypa/pip/issues/1867
        # When hash randomization is enabled, pip can return different names
        # for git editables from run to run
        line = line.replace('origin/master', 'master')
        line = line.replace('origin/HEAD', 'master')
        lines.add(line)
    assert 'Flask-Script==0.6.6' in lines
    assert '  SQLAlchemy==0.9.1' in lines
    # TODO! Fix the following failing test
    # assert '-e git+https://github.com/naiquevin/lookupy.git@cdbe30c160e1c29802df75e145ea4ad903c05386#egg=Lookupy-master' in lines
    assert 'itsdangerous==0.23' not in lines


def test_render_json(capsys):
    output = jsonify_tree(tree, indent=4)
    print_graphviz(output)
    out, _ = capsys.readouterr()
    assert out.startswith('[\n    {\n        "')
    assert out.strip().endswith('}\n]')
    data = json.loads(out)
    assert 'package' in data[0]
    assert 'dependencies' in data[0]


def test_render_pdf():
    output = dump_graphviz(tree, output_format='pdf')

    @contextmanager
    def redirect_stdout(new_target):
        old_target, sys.stdout = sys.stdout, new_target
        try:
            yield new_target
        finally:
            sys.stdout = old_target

    f = NamedTemporaryFile(delete=False)
    with redirect_stdout(f):
        print_graphviz(output)
    with open(f.name, 'rb') as rf:
        out = rf.read()
    os.remove(f.name)
    assert out[:4] == b'%PDF'


def test_render_svg(capsys):
    output = dump_graphviz(tree, output_format='svg')
    print_graphviz(output)
    out, _ = capsys.readouterr()
    assert out.startswith('<?xml')
    assert '<svg' in out
    assert out.strip().endswith('</svg>')


def test_parser_default():
    parser = get_parser()
    args = parser.parse_args([])
    assert not args.json
    assert args.output_format is None


def test_parser_j():
    parser = get_parser()
    args = parser.parse_args(['-j'])
    assert args.json
    assert args.output_format is None


def test_parser_json():
    parser = get_parser()
    args = parser.parse_args(['--json'])
    assert args.json
    assert args.output_format is None


def test_parser_pdf():
    parser = get_parser()
    args = parser.parse_args(['--graph-output', 'pdf'])
    assert args.output_format == 'pdf'
    assert not args.json


def test_parser_svg():
    parser = get_parser()
    args = parser.parse_args(['--graph-output', 'svg'])
    assert args.output_format == 'svg'
    assert not args.json


def test_cyclic_dependencies():
    cyclic_pkgs, dist_index, tree = venv_fixture('tests/virtualenvs/cyclicenv.pickle')
    cyclic = [map(attrgetter('key'), cs) for cs in cyclic_deps(tree)]
    assert len(cyclic) == 2
    a, b, c = cyclic[0]
    x, y, z = cyclic[1]
    assert a == c == y
    assert x == z == b


def test_render_tree_cyclic_dependency():
    cyclic_pkgs, dist_index, tree = venv_fixture('tests/virtualenvs/cyclicenv.pickle')
    tree_str = render_tree(tree)
    lines = set(tree_str.split('\n'))
    assert 'CircularDependencyA==0.0.0' in lines
    assert '  - CircularDependencyB [required: Any, installed: 0.0.0]' in lines
    assert 'CircularDependencyB==0.0.0' in lines
    assert '  - CircularDependencyA [required: Any, installed: 0.0.0]' in lines


def test_render_tree_freeze_cyclic_dependency():
    cyclic_pkgs, dist_index, tree = venv_fixture('tests/virtualenvs/cyclicenv.pickle')
    tree_str = render_tree(tree, frozen=True)
    lines = set(tree_str.split('\n'))
    assert 'CircularDependencyA==0.0.0' in lines
    assert '  CircularDependencyB==0.0.0' in lines
    assert 'CircularDependencyB==0.0.0' in lines
    assert '  CircularDependencyA==0.0.0' in lines


def test_conflicting_deps():
    # the custom environment has a bad jinja version and it's missing simplejson
    _, _, conflicting_tree = venv_fixture('tests/virtualenvs/unsatisfiedenv.pickle')
    flask = next((x for x in conflicting_tree.keys() if x.key == 'flask'))
    jinja = next((x for x in conflicting_tree[flask] if x.key == 'jinja2'))
    uritemplate = next((x for x in conflicting_tree.keys() if x.key == 'uritemplate'))
    simplejson = next((x for x in conflicting_tree[uritemplate] if x.key == 'simplejson'))
    assert jinja
    assert flask
    assert uritemplate
    assert simplejson

    unsatisfied = conflicting_deps(conflicting_tree)
    assert unsatisfied == {
        flask: [jinja],
        uritemplate: [simplejson],
    }<|MERGE_RESOLUTION|>--- conflicted
+++ resolved
@@ -7,15 +7,10 @@
 from operator import attrgetter
 
 from pipdeptree import (build_dist_index, construct_tree,
-<<<<<<< HEAD
                         DistPackage, ReqPackage, filter_tree, render_tree,
-                        reverse_tree, cyclic_deps, conflicting_deps)
-=======
-                        DistPackage, ReqPackage, render_tree,
                         reverse_tree, cyclic_deps, conflicting_deps,
                         get_parser, jsonify_tree, dump_graphviz,
                         print_graphviz)
->>>>>>> 3c3df7f8
 
 
 def venv_fixture(pickle_file):
